--- conflicted
+++ resolved
@@ -6,10 +6,7 @@
     paths:
       - 'core/**'
       - 'api/**'
-<<<<<<< HEAD
-=======
       - 'node/**'
->>>>>>> 917944af
 
 jobs:
   deploy:
@@ -34,10 +31,7 @@
           mkdir -p deployment/core-updates
           cp -r core deployment/core-updates/
           cp -r api deployment/core-updates/
-<<<<<<< HEAD
-=======
           cp -r node/routes deployment/core-updates/routes
->>>>>>> 917944af
           cd deployment
           zip -r core-updates.zip core-updates
           cd ..
