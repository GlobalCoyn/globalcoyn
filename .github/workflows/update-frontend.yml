--- conflicted
+++ resolved
@@ -4,11 +4,7 @@
   push:
     branches: [ main ]
     paths:
-<<<<<<< HEAD
-      - 'frontend/**'
-=======
       - 'frontend/app/**'
->>>>>>> 917944af
 
 jobs:
   deploy:
